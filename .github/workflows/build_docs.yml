name: Build Sphinx Documentation

on:
    push:
        branches:
        - main
    pull_request:
        branches:
        - 2-add-continuous-integration

jobs:
  build:
    runs-on: ubuntu-latest  # You can also use `windows-latest` or `macos-latest` if needed

    steps:
    - name: Checkout repository
      uses: actions/checkout@v3

    - name: Set up Python
      uses: actions/setup-python@v4
      with:
        python-version: '3.10'  # Set your preferred Python version

    - name: Add src to PYTHONPATH
      run: echo "PYTHONPATH=$PYTHONPATH:$(pwd)/src" >> $GITHUB_ENV

    - name: Install dependencies
      run: |
        python -m pip install --upgrade pip
        pip install sphinx
        pip install sphinx_rtd_theme
        # Install missing dependencies
        pip install opencv-python numpy pandas
        pip install tqdm scipy
        pip install matplotlib
        pip install codecarbon

    - name: Build the documentation
      run: |
        # Generate reStructuredText files from the source code
        sphinx-apidoc -o sphinx/ src/ -f

        rm -rf docs/
          
        # Ensure the docs directory exists
        mkdir -p docs

        # Build the HTML documentation
        sphinx-build -b html sphinx/ docs/
        pwd
<<<<<<< HEAD
        ls
=======
>>>>>>> c8d53995

        # Add a .nojekyll file to bypass Jekyll processing on GitHub Pages
        touch ./docs/.nojekyll

<<<<<<< HEAD
        git config --global user.email "dw42@email.sc.edu"
        git config --global user.name "Dallas Wade"

        git add *
        git commit -m "Adding docs"
        git push origin main
  
=======
>>>>>>> c8d53995
    - name: Commit and push generated docs
      run: |
          ls
          git config --global user.email "dw42@email.sc.edu"
          git config --global user.name "Dallas Wade"
          git config --global pull.rebase false  # Or true, or --ff-only based on your preference

          # Ensure gh-pages branch exists and switch to it
          git fetch origin gh-pages || git checkout --orphan gh-pages
          git checkout gh-pages
          git pull origin gh-pages --rebase  # Or --no-rebase based on your configuration

          git checkout main -- docs/

          git clean -fdx

          # Commit and push only docs to gh-pages
          git add docs/
          git commit -m "Update Sphinx documentation"
          git push origin gh-pages

          # Switch back to main and remove docs from the main branch
          git checkout main
          rm -rf docs/
          git add -A
          git commit -m "Remove docs folder from main branch"
          git push origin main<|MERGE_RESOLUTION|>--- conflicted
+++ resolved
@@ -48,24 +48,11 @@
         # Build the HTML documentation
         sphinx-build -b html sphinx/ docs/
         pwd
-<<<<<<< HEAD
         ls
-=======
->>>>>>> c8d53995
 
         # Add a .nojekyll file to bypass Jekyll processing on GitHub Pages
         touch ./docs/.nojekyll
 
-<<<<<<< HEAD
-        git config --global user.email "dw42@email.sc.edu"
-        git config --global user.name "Dallas Wade"
-
-        git add *
-        git commit -m "Adding docs"
-        git push origin main
-  
-=======
->>>>>>> c8d53995
     - name: Commit and push generated docs
       run: |
           ls
